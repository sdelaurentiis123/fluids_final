#ifndef DEFS_HPP_
#define DEFS_HPP_
//========================================================================================
// Athena++ astrophysical MHD code
// Copyright(C) 2014 James M. Stone <jmstone@princeton.edu> and other code contributors
// Licensed under the 3-clause BSD License, see LICENSE file for details
//========================================================================================
//! \file defs.hpp.in
//! \brief Template file for defs.hpp.  When the configure.py script is run, a new
//! defs.hpp file will be created (overwriting the last) from this template.  This new
//! file contains Athena++ specific cpp macros and definitions set by configure.

//----------------------------------------------------------------------------------------
// macros which define physics and algorithms

// configure.py dict(definitions) string values:
// problem generator
#define PROBLEM_GENERATOR "@PROBLEM@"

// coordinate system
#define COORDINATE_SYSTEM "@COORDINATE_SYSTEM@"

// Riemann solver
#define RIEMANN_SOLVER "@RSOLVER@"

// configure.py dict(definitions) Boolean values:
// Equation of state
#define EQUATION_OF_STATE "@EQUATION_OF_STATE@"

// use general EOS framework default=0 (false).
#define GENERAL_EOS @GENERAL_EOS@

// use EOS table default=0 (false).
#define EOS_TABLE_ENABLED @EOS_TABLE_ENABLED@

// non-barotropic equation of state (i.e. P not simply a func of rho)? default=1 (true)
#define NON_BAROTROPIC_EOS @NON_BAROTROPIC_EOS@

// include magnetic fields? default=0 (false)
#define MAGNETIC_FIELDS_ENABLED @MAGNETIC_FIELDS_ENABLED@

// include super-time-stepping? default=0 (false)
#define STS_ENABLED @STS_ENABLED@

// include self gravity? default=0 (false)
#define SELF_GRAVITY_ENABLED @SELF_GRAVITY_ENABLED@

// include nonrelativistic radiative transfer? default=0 (false)
#define NR_RADIATION_ENABLED @NR_RADIATION_ENABLED@

// include radiative transfer evolved with implicit method? default=0 (false)
#define IM_RADIATION_ENABLED @IM_RADIATION_ENABLED@

// include cosmic ray transport? default=0 (false)
#define CR_ENABLED @CR_ENABLED@

// enable special or general relativity? default=0 (false)
#define RELATIVISTIC_DYNAMICS @RELATIVISTIC_DYNAMICS@

// enable general relativity? default=0 (false)
#define GENERAL_RELATIVITY @GENERAL_RELATIVITY@

// use single precision floating-point values (binary32)? default=0 (false; use binary64)
#define SINGLE_PRECISION_ENABLED @SINGLE_PRECISION_ENABLED@

// use double precision for HDF5 output? default=0 (false; write out binary32)
#define H5_DOUBLE_PRECISION_ENABLED @H5_DOUBLE_PRECISION_ENABLED@

// compile with debug symbols and use optional sections of source code? default=0 (false)
#define DEBUG @DEBUG_OPTION@


// configure.py dict(definitions) Boolean string macros:
// (these options have the latter (false) option as defaults, unless noted otherwise)
// make use of FFT? (FFT or NO_FFT)
#define @FFT_OPTION@

// MPI parallelization (MPI_PARALLEL or NOT_MPI_PARALLEL)
#define @MPI_OPTION@

// OpenMP parallelization (OPENMP_PARALLEL or NOT_OPENMP_PARALLEL)
#define @OPENMP_OPTION@

// HDF5 output (HDF5OUTPUT or NO_HDF5OUTPUT)
#define @HDF5_OPTION@

<<<<<<< HEAD
// debug build macros (DEBUG or NOT_DEBUG)
#define @DEBUG_OPTION@


=======
>>>>>>> 04e5acf0
// try/throw/catch C++ exception handling (ENABLE_EXCEPTIONS or DISABLE_EXCEPTIONS)
// (enabled by default)
#define @EXCEPTION_HANDLING_OPTION@

// compiler options
#define COMPILED_WITH "@COMPILER_CHOICE@"
#define COMPILER_COMMAND "@COMPILER_COMMAND@"
#define COMPILED_WITH_OPTIONS "@COMPILER_FLAGS@" // NOLINT

//----------------------------------------------------------------------------------------
// macros associated with numerical algorithm (rarely modified)

#define NHYDRO @NHYDRO_VARIABLES@
#define NFIELD @NFIELD_VARIABLES@
#define NWAVE @NWAVE_VALUE@
#define NSCALARS @NUMBER_PASSIVE_SCALARS@
#define NGHOST @NUMBER_GHOST_CELLS@
#define NGRAV @NGRAV_VARIABLES@
#define NCR @NCR_VARIABLES@   // cosmic ray transport module variable
#define NRAD @NRAD_VARIABLES@  // Radiation variables for history output
#define MAX_NSTAGE 6     // maximum number of stages per cycle for time-integrator
#define MAX_NREGISTER 3  // maximum number of (u, b) register pairs for time-integrator

//----------------------------------------------------------------------------------------
// general purpose macros (never modified)

// all constants specified to 17 total digits of precision = max_digits10 for "double"
#define PI 3.1415926535897932
#define TWO_PI 6.2831853071795862
#define SQRT2 1.4142135623730951
#define ONE_OVER_SQRT2 0.70710678118654752
#define ONE_3RD 0.33333333333333333
#define TWO_3RD 0.66666666666666667
#define TINY_NUMBER 1.0e-20
#define HUGE_NUMBER 1.0e+36
#define SQR(x) ( (x)*(x) )
#define SIGN(x) ( ((x) < 0.0) ? -1.0 : 1.0 )
#define PI_FOUR_POWER 97.409091034002415
#define ONE_PI_FOUR_POWER 0.010265982254684

#ifdef ENABLE_EXCEPTIONS
#define ATHENA_ERROR(x) throw std::runtime_error(x.str().c_str())
#else
#define ATHENA_ERROR(x) std::cout << x.str(); std::exit(EXIT_FAILURE)
#endif

#endif // DEFS_HPP_<|MERGE_RESOLUTION|>--- conflicted
+++ resolved
@@ -14,6 +14,7 @@
 // macros which define physics and algorithms
 
 // configure.py dict(definitions) string values:
+
 // problem generator
 #define PROBLEM_GENERATOR "@PROBLEM@"
 
@@ -24,6 +25,7 @@
 #define RIEMANN_SOLVER "@RSOLVER@"
 
 // configure.py dict(definitions) Boolean values:
+
 // Equation of state
 #define EQUATION_OF_STATE "@EQUATION_OF_STATE@"
 
@@ -72,6 +74,7 @@
 
 // configure.py dict(definitions) Boolean string macros:
 // (these options have the latter (false) option as defaults, unless noted otherwise)
+
 // make use of FFT? (FFT or NO_FFT)
 #define @FFT_OPTION@
 
@@ -84,13 +87,6 @@
 // HDF5 output (HDF5OUTPUT or NO_HDF5OUTPUT)
 #define @HDF5_OPTION@
 
-<<<<<<< HEAD
-// debug build macros (DEBUG or NOT_DEBUG)
-#define @DEBUG_OPTION@
-
-
-=======
->>>>>>> 04e5acf0
 // try/throw/catch C++ exception handling (ENABLE_EXCEPTIONS or DISABLE_EXCEPTIONS)
 // (enabled by default)
 #define @EXCEPTION_HANDLING_OPTION@
