--- conflicted
+++ resolved
@@ -9,17 +9,11 @@
 # The following options are implememted:
 #   -h  --help        help message
 #   --prob=name       use src/pgen/name.cpp as the problem generator
-<<<<<<< HEAD
-#   --coord=choice    use choice as the coordinate system
-#   --eos=choice      use choice as the equation of state
-#   --flux=choice     use choice as the Riemann solver
-#   -eos_table        enable EOS table
-=======
 #   --coord=xxx       use xxx as the coordinate system
 #   --eos=xxx         use xxx as the equation of state
 #   --flux=xxx        use xxx as the Riemann solver
 #   --nghost=xxx      set NGHOST=xxx
->>>>>>> 632fffc1
+#   -eos_table        enable EOS table
 #   -b                enable magnetic fields
 #   -s                enable special relativity
 #   -g                enable general relativity
@@ -83,18 +77,16 @@
     choices=['default','hlle','hllc','hlld','roe','llf'],
     help='select Riemann solver')
 
-<<<<<<< HEAD
 # -eos_table argument
 parser.add_argument('-eos_table',
     action='store_true',
     default=False,
     help='enable EOS table')
-=======
+
 # --nghost=[value] argument
 parser.add_argument('--nghost',
     default='2',
     help='set number of ghost zones')
->>>>>>> 632fffc1
 
 # -b argument
 parser.add_argument('-b',
