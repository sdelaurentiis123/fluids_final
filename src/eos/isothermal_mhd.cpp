--- conflicted
+++ resolved
@@ -25,7 +25,7 @@
 EquationOfState::EquationOfState(MeshBlock *pmb, ParameterInput *pin) {
   pmy_block_ = pmb;
   iso_sound_speed_ = pin->GetReal("hydro","iso_sound_speed"); // error if missing!
-  density_floor_  = pin->GetOrAddReal("hydro","dfloor",sqrt(1024*(FLT_MIN)));
+  density_floor_  = pin->GetOrAddReal("hydro","dfloor",std::sqrt(1024*(FLT_MIN)));
 }
 
 // destructor
@@ -130,11 +130,7 @@
   Real ct2 = prim[IBY]*prim[IBY] + prim[IBZ]*prim[IBZ];
   Real qsq = vaxsq + ct2 + asq;
   Real tmp = vaxsq + ct2 - asq;
-<<<<<<< HEAD
-  return std::sqrt(0.5*(qsq + std::sqrt(tmp*tmp + 4.0*asq*ct2)));
-=======
-  return sqrt(0.5*(qsq + sqrt(tmp*tmp + 4.0*asq*ct2))/prim[IDN]);
->>>>>>> 36a285e4
+  return std::sqrt(0.5*(qsq + std::sqrt(tmp*tmp + 4.0*asq*ct2))/prim[IDN]);
 }
 
 //---------------------------------------------------------------------------------------
