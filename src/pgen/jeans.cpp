//========================================================================================
// Athena++ astrophysical MHD code
// Copyright(C) 2014 James M. Stone <jmstone@princeton.edu> and other code contributors
// Licensed under the 3-clause BSD License, see LICENSE file for details
//========================================================================================
//! \file jeans.cpp
//! \brief Linear wave problem generator for 1D/2D/3D problems including self-gravity
//!
//! In 1D, the problem is setup along one of the three coordinate axes (specified by
//! setting [ang_2,ang_3] = 0.0 or PI/2 in the input file).  In 2D/3D this routine
//! automatically sets the wavevector along the domain diagonal.
//========================================================================================

// C headers

// C++ headers
#include <algorithm>  // min, max
#include <cmath>
#include <cstdio>     // fopen(), fprintf(), freopen()
#include <iostream>   // endl
#include <sstream>    // stringstream
#include <stdexcept>  // runtime_error
#include <string>     // c_str()

// Athena++ headers
#include "../athena.hpp"
#include "../athena_arrays.hpp"
#include "../coordinates/coordinates.hpp"
#include "../eos/eos.hpp"
#include "../field/field.hpp"
#include "../globals.hpp"
#include "../gravity/gravity.hpp"
#include "../hydro/hydro.hpp"
#include "../mesh/mesh.hpp"
#include "../parameter_input.hpp"

#ifdef MPI_PARALLEL
#include <mpi.h>
#endif

#ifdef OPENMP_PARALLEL
#include <omp.h>
#endif

#if MAGNETIC_FIELDS_ENABLED
#error "This problem generator does not support magnetic fields"
#endif

namespace {
// with functions A1,2,3 which compute vector potentials
Real ang_2, ang_3; // Rotation angles about the y and z' axis
Real sin_a2, cos_a2, sin_a3, cos_a3;
Real amp, njeans, lambda, kwave; // amplitude, Wavelength, 2*PI/wavelength
Real cs2, gam, gm1, omega, omega2, gconst;
Real d0, p0, v0, u0, w0, va, b0;
} // namespace

void Mesh::InitUserMeshData(ParameterInput *pin) {
  Real x1size = mesh_size.x1max - mesh_size.x1min;
  Real x2size = mesh_size.x2max - mesh_size.x2min;
  Real x3size = mesh_size.x3max - mesh_size.x3min;
  amp = pin->GetReal("problem","amp");
  njeans = pin->GetReal("problem","njeans");
  ang_2 = pin->GetOrAddReal("problem","ang_2",-999.9);
  ang_3 = pin->GetOrAddReal("problem","ang_3",-999.9);
  // User should never input -999.9 in angles
  if (ang_3 == -999.9) ang_3 = std::atan(x1size/x2size);
  sin_a3 = std::sin(ang_3);
  cos_a3 = std::cos(ang_3);
  if (ang_2 == -999.9) ang_2 = std::atan(0.5*(x1size*cos_a3 + x2size*sin_a3)/x3size);
  sin_a2 = std::sin(ang_2);
  cos_a2 = std::cos(ang_2);
  Real x1 = x1size*cos_a2*cos_a3;
  Real x2 = x2size*cos_a2*sin_a3;
  Real x3 = x3size*sin_a2;
  njeans = pin->GetReal("problem","njeans");
  // For lambda choose the smaller of the 3
  lambda = x1;
  if (mesh_size.nx2 > 1 && ang_3 != 0.0) lambda = std::min(lambda,x2);
  if (mesh_size.nx3 > 1 && ang_2 != 0.0) lambda = std::min(lambda,x3);

  d0 = 1.0, p0 = 1.0;
  u0 = 0.0, v0 = 0.0, w0 = 0.0;
  va = 0.0, b0 = 0.0;

  if (NON_BAROTROPIC_EOS) {
    gam = pin->GetReal("hydro","gamma");
    p0 = 1.0/gam;
    gm1 = gam-1.0;
    cs2 = gam*p0/d0;
  } else {
    Real iso_cs = pin->GetReal("hydro","iso_sound_speed");
    cs2 = SQR(iso_cs);
  }
  gconst = cs2*PI*njeans*njeans/(d0*lambda*lambda);

  kwave = TWO_PI/lambda;
  omega2 = SQR(kwave)*cs2*(1.0 - SQR(njeans));
  omega = std::sqrt(std::abs(omega2));

  if (SELF_GRAVITY_ENABLED) {
    SetGravitationalConstant(gconst);
<<<<<<< HEAD
    SetMeanDensity(d0);
=======
    Real eps = pin->GetOrAddReal("problem","grav_eps", 0.0);
    SetGravityThreshold(eps);
>>>>>>> c427f465
  }

  if (Globals::my_rank==0) {
    // moved print statements here from MeshBlock::ProblemGenerator
    std::cout << "four_pi_G " << gconst*4.0*PI << std::endl;
    std::cout << "lambda " << lambda << std::endl;
    std::cout << "period " << (TWO_PI/omega) << std::endl;
    std::cout << "angle2 " << ang_2*180./PI << " "
              << sin_a2 << " " << cos_a2 << std::endl;
    std::cout << "angle3 " << ang_3*180./PI << " "
              << sin_a3 << " " << cos_a3 << std::endl;
  }
  return;
}

//========================================================================================
//! \fn void MeshBlock::ProblemGenerator(ParameterInput *pin)
//  \brief
//========================================================================================

void MeshBlock::ProblemGenerator(ParameterInput *pin) {
  for (int k=ks; k<=ke; ++k) {
    for (int j=js; j<=je; ++j) {
      for (int i=is; i<=ie; ++i) {
        Real x = cos_a2*(pcoord->x1v(i)*cos_a3 + pcoord->x2v(j)*sin_a3)
                 + pcoord->x3v(k)*sin_a2;
        Real sinkx = std::sin(x*kwave);
        Real coskx = std::cos(x*kwave);

        phydro->u(IDN,k,j,i) = d0*(1.0+amp*sinkx+amp*amp*std::sin(pcoord->x1v(i)*kwave));

        // when unstable, initial v=omega/kwave*amp*coskx
        // when stable, initial v=0
        Real m = (omega2 < 0) ? d0*(omega/kwave)*amp*coskx:0.0;

        phydro->u(IM1,k,j,i) = m*cos_a3*cos_a2;
        phydro->u(IM2,k,j,i) = m*sin_a3*cos_a2;
        phydro->u(IM3,k,j,i) = m*sin_a2;

        if (NON_BAROTROPIC_EOS) {
          phydro->u(IEN,k,j,i) = p0/gm1*(1.0 + gam*amp*sinkx);
          phydro->u(IEN,k,j,i) += 0.5*SQR(phydro->u(IM1,k,j,i))/phydro->u(IDN,k,j,i);
          phydro->u(IEN,k,j,i) += 0.5*SQR(phydro->u(IM2,k,j,i))/phydro->u(IDN,k,j,i);
          phydro->u(IEN,k,j,i) += 0.5*SQR(phydro->u(IM3,k,j,i))/phydro->u(IDN,k,j,i);
        }
      }
    }
  }
  //  pmy_mesh->tlim=pin->SetReal("time","tlim",TWO_PI/omega*2.0);
  return;
}

void Mesh::UserWorkAfterLoop(ParameterInput *pin) {
  if (!pin->GetOrAddBoolean("problem","compute_error",false)) return;
  if (omega2 < 0) {
    if (Globals::my_rank==0)
      std::cout << "This problem is Jeans unstable, njeans = " << njeans << std::endl;
    //    return;
  }

  MeshBlock *pmb = my_blocks(0);
  // Initialize errors to zero
  Real l1_err[NHYDRO+NFIELD],max_err[NHYDRO+NFIELD];
  for (int i=0; i<(NHYDRO+NFIELD); ++i) {
    l1_err[i]=0.0;
    max_err[i]=0.0;
  }

  Hydro *phydro = pmb->phydro;
  Coordinates *pcoord = pmb->pcoord;
  Real sinkx, coskx, sinot, cosot;
  int is=pmb->is, ie=pmb->ie;
  int js=pmb->js, je=pmb->je;
  int ks=pmb->ks, ke=pmb->ke;

  Real tlim = time;
  for (int b=0; b<nblocal; ++b) {
    pmb = my_blocks(b);
    for (int k=ks; k<=ke; ++k) {
      for (int j=js; j<=je; ++j) {
        for (int i=is; i<=ie; ++i) {
          Real x = cos_a2*(pcoord->x1v(i)*cos_a3 + pcoord->x2v(j)*sin_a3)
                   + pcoord->x3v(k)*sin_a2;
          sinkx = std::sin(x*kwave);
          coskx = std::cos(x*kwave);
          if (omega2 < 0) {
            sinot = -std::exp(omega*tlim);//time dependent factor of vel
            // unstable case v = amp*omega/k * coskx * e^omega*t
            // minus sign counters minus sign in m
            cosot = std::exp(omega*tlim);//time dependent factor of rho
          } else {
            sinot = std::sin(omega*tlim);//time dependent factor of vel
            cosot = std::cos(omega*tlim);//time dependent factor of rho
          }
          Real den=d0*(1.0+amp*sinkx*cosot);
          l1_err[IDN] += std::abs(den - phydro->u(IDN,k,j,i));
          max_err[IDN] =
              std::max(static_cast<Real>(std::abs(den - phydro->u(IDN,k,j,i))),
                       max_err[IDN]);

          Real m = -den*(omega/kwave)*amp*coskx*sinot;
          Real m1 = m*cos_a3*cos_a2;
          Real m2 = m*sin_a3*cos_a2;
          Real m3 = m*sin_a2;

          l1_err[IM1] += std::abs(m1-phydro->u(IM1,k,j,i));
          l1_err[IM2] += std::abs(m2-phydro->u(IM2,k,j,i));
          l1_err[IM3] += std::abs(m3-phydro->u(IM3,k,j,i));
          max_err[IM1] = std::max(static_cast<Real>(std::abs(m1-phydro->u(IM1,k,j,i))),
                                  max_err[IM1]);
          max_err[IM2] = std::max(static_cast<Real>(std::abs(m2-phydro->u(IM2,k,j,i))),
                                  max_err[IM2]);
          max_err[IM3] = std::max(static_cast<Real>(std::abs(m3-phydro->u(IM3,k,j,i))),
                                  max_err[IM3]);
          if (NON_BAROTROPIC_EOS) {
            Real e0 = p0*(1 + gam*amp*sinkx*cosot);///gm1 + 0.5*m*m/den;
            l1_err[IEN] += std::abs(e0 - phydro->w(IEN,k,j,i));
            max_err[IEN] =
                std::max(static_cast<Real>(std::abs(e0 - phydro->w(IEN,k,j,i))),
                         max_err[IEN]);
          }
        }
      }
    }
  }

  for (int i=0; i<(NHYDRO+NFIELD); ++i) {
    l1_err[i] = l1_err[i]/static_cast<Real>(GetTotalCells());
  }
  Real rms_err = 0.0, max_max_over_l1=0.0;
#ifdef MPI_PARALLEL
  if (Globals::my_rank == 0) {
    MPI_Reduce(MPI_IN_PLACE,&l1_err,(NHYDRO+NFIELD),MPI_ATHENA_REAL,MPI_SUM,0,
               MPI_COMM_WORLD);
    MPI_Reduce(MPI_IN_PLACE,&max_err,(NHYDRO+NFIELD),MPI_ATHENA_REAL,MPI_MAX,0,
               MPI_COMM_WORLD);
  } else {
    MPI_Reduce(&l1_err,&l1_err,(NHYDRO+NFIELD),MPI_ATHENA_REAL,MPI_SUM,0,
               MPI_COMM_WORLD);
    MPI_Reduce(&max_err,&max_err,(NHYDRO+NFIELD),MPI_ATHENA_REAL,MPI_MAX,0,
               MPI_COMM_WORLD);
  }
#endif

  // only the root process outputs the data
  if (Globals::my_rank == 0) {
    // compute rms error
    for (int i=0; i<(NHYDRO+NFIELD); ++i) {
      rms_err += SQR(l1_err[i]);
      max_max_over_l1 = std::max(max_max_over_l1, (max_err[i]/l1_err[i]));
    }
    rms_err = std::sqrt(rms_err);

    // open output file and write out errors
    std::string fname;
    fname.assign("jeans-errors.dat");
    std::stringstream msg;
    FILE *pfile;

    // The file exists -- reopen the file in append mode
    if ((pfile = std::fopen(fname.c_str(),"r")) != nullptr) {
      if ((pfile = std::freopen(fname.c_str(),"a",pfile)) == nullptr) {
        msg << "### FATAL ERROR in function [Mesh::UserWorkAfterLoop]"
            << std::endl << "Error output file could not be opened" <<std::endl;
        ATHENA_ERROR(msg);
      }

      // The file does not exist -- open the file in write mode and add headers
    } else {
      if ((pfile = std::fopen(fname.c_str(),"w")) == nullptr) {
        msg << "### FATAL ERROR in function [Mesh::UserWorkAfterLoop]"
            << std::endl << "Error output file could not be opened" <<std::endl;
        ATHENA_ERROR(msg);
      }
      std::fprintf(pfile,"# Nx1  Nx2  Nx3  Ncycle  ");
      std::fprintf(pfile,"RMS-L1-Error  d_L1  M1_L1  M2_L1  M3_L1");
      if (NON_BAROTROPIC_EOS) std::fprintf(pfile,"  E_L1 ");
      if (MAGNETIC_FIELDS_ENABLED) std::fprintf(pfile,"  B1c_L1  B2c_L1  B3c_L1");
      std::fprintf(pfile,"  Largest-Max/L1  d_max  M1_max  M2_max  M3_max");
      if (NON_BAROTROPIC_EOS) std::fprintf(pfile,"  E_max ");
      if (MAGNETIC_FIELDS_ENABLED) std::fprintf(pfile,"  B1c_max  B2c_max  B3c_max");
      std::fprintf(pfile,"\n");
    }

    // write errors
    std::fprintf(pfile,"%d  %d",mesh_size.nx1,mesh_size.nx2);
    std::fprintf(pfile,"  %d  %d",mesh_size.nx3,ncycle);
    std::fprintf(pfile,"  %e  %e",rms_err,l1_err[IDN]);
    std::fprintf(pfile,"  %e  %e  %e",l1_err[IM1],l1_err[IM2],l1_err[IM3]);
    if (NON_BAROTROPIC_EOS) std::fprintf(pfile,"  %e",l1_err[IEN]);
    if (MAGNETIC_FIELDS_ENABLED) {
      std::fprintf(pfile,"  %e",l1_err[NHYDRO+IB1]);
      std::fprintf(pfile,"  %e",l1_err[NHYDRO+IB2]);
      std::fprintf(pfile,"  %e",l1_err[NHYDRO+IB3]);
    }
    std::fprintf(pfile,"  %e  %e  ",max_max_over_l1,max_err[IDN]);
    std::fprintf(pfile,"%e  %e  %e",max_err[IM1],max_err[IM2],max_err[IM3]);
    if (NON_BAROTROPIC_EOS) std::fprintf(pfile,"  %e",max_err[IEN]);
    if (MAGNETIC_FIELDS_ENABLED) {
      std::fprintf(pfile,"  %e",max_err[NHYDRO+IB1]);
      std::fprintf(pfile,"  %e",max_err[NHYDRO+IB2]);
      std::fprintf(pfile,"  %e",max_err[NHYDRO+IB3]);
    }
    std::fprintf(pfile,"\n");
    std::fclose(pfile);
  }
  return;
}<|MERGE_RESOLUTION|>--- conflicted
+++ resolved
@@ -100,12 +100,6 @@
 
   if (SELF_GRAVITY_ENABLED) {
     SetGravitationalConstant(gconst);
-<<<<<<< HEAD
-    SetMeanDensity(d0);
-=======
-    Real eps = pin->GetOrAddReal("problem","grav_eps", 0.0);
-    SetGravityThreshold(eps);
->>>>>>> c427f465
   }
 
   if (Globals::my_rank==0) {
